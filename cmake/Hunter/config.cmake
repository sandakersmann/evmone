--- conflicted
+++ resolved
@@ -6,20 +6,12 @@
 
 hunter_cmake_args(
     ethash
-    CMAKE_ARGS -DETHASH_BUILD_ETHASH=OFF
+    CMAKE_ARGS -DETHASH_BUILD_ETHASH=OFF -DETHASH_BUILD_TESTS=OFF
 )
 
 hunter_config(
-<<<<<<< HEAD
-    ethash
-    VERSION 425f9cbb
-    URL https://github.com/chfast/ethash/archive/425f9cbb7a0a14719a94d6079b06dc1c16500061.tar.gz
-    SHA1 5c59a63d5af833a44dc5a5f5496087b35c423f8f
-    CMAKE_ARGS ETHASH_BUILD_ETHASH=OFF ETHASH_BUILD_TESTS=OFF
-=======
     intx
     VERSION 0.9.1
     URL https://github.com/chfast/intx/archive/v0.9.1.tar.gz
     SHA1 d9907860327b52ca5cba4048d1a0e8274c883584
->>>>>>> cdd82b7b
 )