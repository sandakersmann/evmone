--- conflicted
+++ resolved
@@ -555,7 +555,6 @@
       - build
       - test
 
-<<<<<<< HEAD
   wasi:
     docker:
       - image: ethereum/cpp-build-env:16-gcc-10
@@ -566,10 +565,10 @@
           name: "Install WASI SDK"
           command: |
             sudo mkdir /opt/wasi-sdk && cd /opt/wasi-sdk
-            curl -L https://github.com/WebAssembly/wasi-sdk/releases/download/wasi-sdk-12/wasi-sdk-12.0-linux.tar.gz | sudo tar -xz --strip=1
+            curl -L https://github.com/WebAssembly/wasi-sdk/releases/download/wasi-sdk-19/wasi-sdk-19.0-linux.tar.gz | sudo tar -xz --strip=1
             find .
       - build
-=======
+
   xcode-min:
     executor: macos-xcode-min
     steps:
@@ -586,7 +585,6 @@
           version: 3.16.9
       - build
       - test
->>>>>>> cdd82b7b
 
 workflows:
   version: 2
@@ -618,27 +616,17 @@
               ignore: /.*/
             tags:
               only: /^v[0-9].*/
-<<<<<<< HEAD
-#      - consensus-tests
-#      - gcc-min
+#      - state-tests
+#      - blockchain-tests
+3      - cmake-min
+3      - gcc-min
+3      - clang-min
 #      - gcc-latest-coverage
-#      - clang-latest-ubsan
+#      - gcc-latest-memcheck
+#      - clang-latest-sanitizers
 #      - clang-latest-coverage
 #      - macos-asan
+#      - xcode-min
 #      - gcc-32bit
-      - wasi
-=======
-      - state-tests
-      - blockchain-tests
-      - cmake-min
-      - gcc-min
-      - clang-min
-      - gcc-latest-coverage
-      - gcc-latest-memcheck
-      - clang-latest-sanitizers
-      - clang-latest-coverage
-      - macos-asan
-      - xcode-min
-      - gcc-32bit
-      - fuzzing
->>>>>>> cdd82b7b
+#      - fuzzing
+      - wasi